--- conflicted
+++ resolved
@@ -8,22 +8,19 @@
    "outputs": [],
    "source": [
     "import pandas as pd\n",
-<<<<<<< HEAD
     "import numpy as np\n",
     "from io import StringIO\n",
     "import re\n",
     "from scipy.optimize import fsolve\n",
     "from astropy import constants as const"
-=======
     "import matplotlib.pyplot as plt\n",
     "import tools\n",
     "import os"
->>>>>>> 3a48953e
-   ]
-  },
-  {
-   "cell_type": "code",
-<<<<<<< HEAD
+     
+   ]
+  },
+  {
+   "cell_type": "code",
    "execution_count": 2,
    "id": "7778692a",
    "metadata": {},
@@ -32,7 +29,7 @@
     "import tools\n",
     "%load_ext autoreload\n",
     "%autoreload 2"
-=======
+
    "execution_count": 4,
    "metadata": {},
    "outputs": [
@@ -55,9 +52,7 @@
    "metadata": {},
    "outputs": [],
    "source": [
-    "G = 6.67408e-11 #m**3/kg/s**2 gravitational constant\n",
-    "solar_mass = 1.989e30"
->>>>>>> 3a48953e
+   "solar_mass = 1.989e30"
    ]
   },
   {
