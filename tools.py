--- conflicted
+++ resolved
@@ -33,26 +33,18 @@
     lines = '0 1\n' + "".join([re.sub('=', ' ', re.sub('\'', '', re.sub(r"\s+", '', line)))+'\n' 
                     for line in open(f'./{path}{filename}') if line.startswith('\ '[0])])
     #print(lines)
-<<<<<<< HEAD
-    df = pd.read_csv(StringIO(lines), sep=',', index_col=False)
-    df = df.drop('1', axis=1)
-    df =df.rename(columns={'0':0, '2':1})
-    
-=======
+
     df = pd.read_csv(StringIO(lines), delimiter=' ', index_col=False)
     #df = df.drop('1', axis=1)
     df =df.rename(columns={'0':0, '1':1})
->>>>>>> 3a48953e
+
     return df
 
 
 
 # function to use in scipy.optimize.fsolve
-<<<<<<< HEAD
-def funct(u, t, tau, T, e):
-=======
 def func_u(u, t, tau, T, e):
->>>>>>> 3a48953e
+  
     return u-e*np.sin(u)-((2*np.pi/T)*(t-tau))
 
 
@@ -80,11 +72,7 @@
     """
     # since esinu < u, using RHS of eqn as guess 
     u_guess = (2*np.pi/T)*(t-tau)
-<<<<<<< HEAD
-    root = fsolve(funct, u_guess, args=(t, tau, T, e))
-=======
     root = fsolve(func_u, u_guess, args=(t, tau, T, e))
->>>>>>> 3a48953e
     
     return root 
 
